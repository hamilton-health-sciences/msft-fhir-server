--- conflicted
+++ resolved
@@ -12,11 +12,7 @@
     <EnableSourceControlManagerQueries>$(EnableSourceLink)</EnableSourceControlManagerQueries>
     <!--This will target the latest patch release of the runtime released with the current SDK.  -->
     <TargetLatestRuntimePatch>true</TargetLatestRuntimePatch>
-<<<<<<< HEAD
-    <SdkPackageVersion>3.1.9</SdkPackageVersion>
-=======
     <SdkPackageVersion>3.1.11</SdkPackageVersion>
->>>>>>> cfd2f600
     <HealthcareSharedPackageVersion>1.1.0</HealthcareSharedPackageVersion>
     <Hl7FhirVersion>1.9.0</Hl7FhirVersion>
   </PropertyGroup>
