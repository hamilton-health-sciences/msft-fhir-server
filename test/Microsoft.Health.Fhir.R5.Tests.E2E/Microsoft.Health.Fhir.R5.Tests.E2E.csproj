--- conflicted
+++ resolved
@@ -18,13 +18,8 @@
   </ItemGroup>
 
   <ItemGroup>
-<<<<<<< HEAD
     <PackageReference Include="Microsoft.AspNetCore.Mvc.Testing" Version="3.1.7" />
-    <PackageReference Include="Microsoft.Health.Test.Utilities" Version="1.0.0-master-20200812-1" />
-=======
-    <PackageReference Include="Microsoft.AspNetCore.Mvc.Testing" Version="3.1.6" />
     <PackageReference Include="Microsoft.Health.Test.Utilities" Version="1.0.0-master-20200909-3" />
->>>>>>> 4836dc7f
     <PackageReference Include="Microsoft.NET.Test.Sdk" Version="16.7.0" />
     <PackageReference Include="selenium.chrome.webdriver" Version="83.0.0" />
     <PackageReference Include="selenium.webdriver" Version="3.141.0" />
