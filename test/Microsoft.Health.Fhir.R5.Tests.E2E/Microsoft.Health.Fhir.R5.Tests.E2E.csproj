--- conflicted
+++ resolved
@@ -1,8 +1,4 @@
 ﻿<Project Sdk="Microsoft.NET.Sdk">
-<<<<<<< HEAD
-=======
-  
->>>>>>> a70c3c74
   <PropertyGroup>
     <TargetFramework>netcoreapp3.1</TargetFramework>
     <IsPackable>true</IsPackable>
@@ -10,10 +6,6 @@
     <NoWarn>$(NoWarn);NU1603</NoWarn>
     <DefineConstants>R5</DefineConstants>
   </PropertyGroup>
-<<<<<<< HEAD
-=======
-  
->>>>>>> a70c3c74
   <ItemGroup>
     <None Include="..\..\testauthenvironment.json" Link="testauthenvironment.json">
       <CopyToOutputDirectory>PreserveNewest</CopyToOutputDirectory>
@@ -22,16 +14,9 @@
       <CopyToOutputDirectory>PreserveNewest</CopyToOutputDirectory>
     </None>
   </ItemGroup>
-<<<<<<< HEAD
   <ItemGroup>
     <PackageReference Include="Microsoft.AspNetCore.Mvc.Testing" Version="3.1.6" />
-    <PackageReference Include="Microsoft.Health.Test.Utilities" Version="1.0.0-master-20200827-1" />
-=======
-  
-  <ItemGroup>
-    <PackageReference Include="Microsoft.AspNetCore.Mvc.Testing" Version="3.1.6" />
-    <PackageReference Include="Microsoft.Health.Test.Utilities" Version="1.0.0-master-20200819-1" />
->>>>>>> a70c3c74
+    <PackageReference Include="Microsoft.Health.Test.Utilities" Version="1.0.0-master-20200909-1" />
     <PackageReference Include="Microsoft.NET.Test.Sdk" Version="16.7.0" />
     <PackageReference Include="selenium.chrome.webdriver" Version="83.0.0" />
     <PackageReference Include="selenium.webdriver" Version="3.141.0" />
@@ -41,10 +26,6 @@
     <PackageReference Include="System.IO.FileSystem.AccessControl" Version="4.7.0" />
     <PackageReference Include="System.Diagnostics.PerformanceCounter" Version="4.7.0" />
   </ItemGroup>
-<<<<<<< HEAD
-=======
-  
->>>>>>> a70c3c74
   <ItemGroup>
     <ProjectReference Include="..\..\src\Microsoft.Health.Extensions.Xunit\Microsoft.Health.Extensions.Xunit.csproj" />
     <ProjectReference Include="..\..\src\Microsoft.Health.Fhir.Core\Microsoft.Health.Fhir.Core.csproj" />
@@ -57,29 +38,15 @@
     <ProjectReference Include="..\..\src\Microsoft.Health.Fhir.R5.Web\Microsoft.Health.Fhir.R5.Web.csproj" />
     <ProjectReference Include="..\..\samples\apps\SmartLauncher\SmartLauncher.csproj" />
   </ItemGroup>
-<<<<<<< HEAD
-=======
-  
->>>>>>> a70c3c74
   <ItemGroup>
     <None Update="xunit.runner.json">
       <CopyToOutputDirectory>PreserveNewest</CopyToOutputDirectory>
     </None>
   </ItemGroup>
-<<<<<<< HEAD
   <Import Project="..\Microsoft.Health.Fhir.Shared.Tests.E2E\Microsoft.Health.Fhir.Shared.Tests.E2E.projitems" Label="Shared" />
   <Import Project="..\..\src\Microsoft.Health.Fhir.Shared.Tests\Microsoft.Health.Fhir.Shared.Tests.projitems" Label="Shared" />
   <Import Project="..\Microsoft.Health.Fhir.Shared.Tests.E2E.Common\Microsoft.Health.Fhir.Shared.Tests.E2E.Common.projitems" Label="Shared" />
   <Target Name="VerifyExactSdkVersion" BeforeTargets="Build">
-=======
-  
-  <Import Project="..\Microsoft.Health.Fhir.Shared.Tests.E2E\Microsoft.Health.Fhir.Shared.Tests.E2E.projitems" Label="Shared" />
-  <Import Project="..\..\src\Microsoft.Health.Fhir.Shared.Tests\Microsoft.Health.Fhir.Shared.Tests.projitems" Label="Shared" />
-  <Import Project="..\Microsoft.Health.Fhir.Shared.Tests.E2E.Common\Microsoft.Health.Fhir.Shared.Tests.E2E.Common.projitems" Label="Shared" />
-  
-  <Target Name="VerifyExactSdkVersion" BeforeTargets="Build">
-    
->>>>>>> a70c3c74
     <!--
       Verify that the we are compiling with the exact version of the SDK that is specified in the global.json file.
       If the version specified in the file is not installed on the system, dotnet uses the latest installed version instead.
@@ -87,24 +54,13 @@
       so the runtime behavior could be different depending on what SDK versions were installed on the machine that compiled
       the code.
     -->
-<<<<<<< HEAD
-=======
-    
->>>>>>> a70c3c74
     <PropertyGroup>
       <GlobalJsonPath>$([MSBuild]::GetPathOfFileAbove(global.json))</GlobalJsonPath>
       <GlobalJsonContent>$([System.IO.File]::ReadAllText($(GlobalJsonPath)))</GlobalJsonContent>
       <ParsedSdkVersion><![CDATA[$([System.Text.RegularExpressions.Regex]::Match($(GlobalJsonContent), '"version"\s*:\s*"(\d+.\d+.\d+)"').Groups[1].Value)]]></ParsedSdkVersion>
     </PropertyGroup>
-<<<<<<< HEAD
     <Error Condition="$(NETCoreSdkVersion) != $(ParsedSdkVersion)" Text="The .NET SDK version required by $(GlobalJsonPath) is $(ParsedSdkVersion) but that version does not seem to be installed. In order to ensure consistent behavior, please install version $(ParsedSdkVersion) of the .NET SDK from https://dotnet.microsoft.com/download." />
   </Target>
-=======
-    
-    <Error Condition="$(NETCoreSdkVersion) != $(ParsedSdkVersion)" Text="The .NET SDK version required by $(GlobalJsonPath) is $(ParsedSdkVersion) but that version does not seem to be installed. In order to ensure consistent behavior, please install version $(ParsedSdkVersion) of the .NET SDK from https://dotnet.microsoft.com/download." />
-  </Target>
-  
->>>>>>> a70c3c74
   <Target Name="AddRuntimeConfigFileToBuiltProjectOutputGroupOutput" Condition=" '$(GenerateRuntimeConfigurationFiles)' == 'true'" BeforeTargets="BuiltProjectOutputGroup">
     <ItemGroup>
       <BuiltProjectOutputGroupOutput Include="$(ProjectRuntimeConfigFilePath)" FinalOutputPath="$(ProjectRuntimeConfigFilePath)" />
