﻿<Project Sdk="Microsoft.NET.Sdk">
  <PropertyGroup>
    <TargetFramework>netcoreapp3.1</TargetFramework>
    <RootNamespace>Microsoft.Health.Fhir.Api.UnitTests</RootNamespace>
  </PropertyGroup>
  <ItemGroup>
<<<<<<< HEAD
    <PackageReference Include="Microsoft.Health.Test.Utilities" Version="1.0.0-master-20200909-3" />
=======
    <PackageReference Include="Microsoft.Health.Test.Utilities" Version="1.0.0-master-20200819-1" />
>>>>>>> 5014bec8
    <PackageReference Include="Microsoft.NET.Test.Sdk" Version="16.7.0" />
    <PackageReference Include="NSubstitute" Version="4.2.2" />
    <PackageReference Include="xunit" Version="2.4.1" />
    <PackageReference Include="xunit.runner.visualstudio" Version="2.4.2" />
  </ItemGroup>
  <ItemGroup>
    <ProjectReference Include="..\Microsoft.Health.Extensions.Xunit\Microsoft.Health.Extensions.Xunit.csproj" />
    <ProjectReference Include="..\Microsoft.Health.Fhir.Stu3.Api\Microsoft.Health.Fhir.Stu3.Api.csproj" />
    <ProjectReference Include="..\Microsoft.Health.Fhir.Tests.Common\Microsoft.Health.Fhir.Tests.Common.csproj" />
  </ItemGroup>
  <Import Project="..\Microsoft.Health.Fhir.Shared.Tests\Microsoft.Health.Fhir.Shared.Tests.projitems" Label="Shared" />
  <Import Project="..\Microsoft.Health.Fhir.Shared.Api.UnitTests\Microsoft.Health.Fhir.Shared.Api.UnitTests.projitems" Label="Shared" />
</Project><|MERGE_RESOLUTION|>--- conflicted
+++ resolved
@@ -4,11 +4,7 @@
     <RootNamespace>Microsoft.Health.Fhir.Api.UnitTests</RootNamespace>
   </PropertyGroup>
   <ItemGroup>
-<<<<<<< HEAD
     <PackageReference Include="Microsoft.Health.Test.Utilities" Version="1.0.0-master-20200909-3" />
-=======
-    <PackageReference Include="Microsoft.Health.Test.Utilities" Version="1.0.0-master-20200819-1" />
->>>>>>> 5014bec8
     <PackageReference Include="Microsoft.NET.Test.Sdk" Version="16.7.0" />
     <PackageReference Include="NSubstitute" Version="4.2.2" />
     <PackageReference Include="xunit" Version="2.4.1" />
