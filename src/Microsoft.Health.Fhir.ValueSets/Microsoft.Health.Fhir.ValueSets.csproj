﻿<Project Sdk="Microsoft.NET.Sdk">

  <PropertyGroup>
    <TargetFramework>netcoreapp3.1</TargetFramework>
  </PropertyGroup>
  
  <ItemGroup>
    <PackageReference Include="Ensure.That" Version="9.2.0" />
    <PackageReference Include="FluentValidation" Version="8.6.1" />
<<<<<<< HEAD
    <PackageReference Include="Hl7.Fhir.Serialization" Version="1.7.0" />
    <PackageReference Include="Microsoft.Extensions.Configuration.Json" Version="3.1.7" />
=======
    <PackageReference Include="Hl7.Fhir.Serialization" Version="1.9.0" />
    <PackageReference Include="Microsoft.Extensions.Configuration.Json" Version="3.1.6" />
>>>>>>> 8d574142
    <PackageReference Include="System.Net.Http" Version="4.3.4" />
  </ItemGroup>

</Project><|MERGE_RESOLUTION|>--- conflicted
+++ resolved
@@ -7,13 +7,8 @@
   <ItemGroup>
     <PackageReference Include="Ensure.That" Version="9.2.0" />
     <PackageReference Include="FluentValidation" Version="8.6.1" />
-<<<<<<< HEAD
-    <PackageReference Include="Hl7.Fhir.Serialization" Version="1.7.0" />
+    <PackageReference Include="Hl7.Fhir.Serialization" Version="1.9.0" />
     <PackageReference Include="Microsoft.Extensions.Configuration.Json" Version="3.1.7" />
-=======
-    <PackageReference Include="Hl7.Fhir.Serialization" Version="1.9.0" />
-    <PackageReference Include="Microsoft.Extensions.Configuration.Json" Version="3.1.6" />
->>>>>>> 8d574142
     <PackageReference Include="System.Net.Http" Version="4.3.4" />
   </ItemGroup>
 
