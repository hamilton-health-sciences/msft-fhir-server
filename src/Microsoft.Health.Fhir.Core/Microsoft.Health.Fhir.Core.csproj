--- conflicted
+++ resolved
@@ -11,28 +11,19 @@
   <ItemGroup>
     <EmbeddedResource Include="Data\R4\BaseCapabilities.json" />
     <EmbeddedResource Include="Data\R4\compartment.json" />
-<<<<<<< HEAD
-    <EmbeddedResource Include="Data\R4\resourcepath-codesystem-mappings.json" />
-=======
->>>>>>> f7322da9
     <EmbeddedResource Include="Data\R4\search-parameters.json" />
     <EmbeddedResource Include="Data\R4\unsupported-search-parameters.json" />
+    <EmbeddedResource Include="Data\R4\resourcepath-codesystem-mappings.json" />
     <EmbeddedResource Include="Data\R5\BaseCapabilities.json" />
     <EmbeddedResource Include="Data\R5\compartment.json" />
-<<<<<<< HEAD
-    <EmbeddedResource Include="Data\R5\resourcepath-codesystem-mappings.json" />
-=======
->>>>>>> f7322da9
     <EmbeddedResource Include="Data\R5\search-parameters.json" />
     <EmbeddedResource Include="Data\R5\unsupported-search-parameters.json" />
+    <EmbeddedResource Include="Data\R5\resourcepath-codesystem-mappings.json" />
     <EmbeddedResource Include="Data\Stu3\BaseCapabilities.json" />
     <EmbeddedResource Include="Data\Stu3\compartment.json" />
-<<<<<<< HEAD
-    <EmbeddedResource Include="Data\Stu3\resourcepath-codesystem-mappings.json" />
-=======
->>>>>>> f7322da9
     <EmbeddedResource Include="Data\Stu3\search-parameters.json" />
     <EmbeddedResource Include="Data\Stu3\unsupported-search-parameters.json" />
+    <EmbeddedResource Include="Data\Stu3\resourcepath-codesystem-mappings.json" />
     <EmbeddedResource Include="Features\Security\roles.schema.json" />
   </ItemGroup>
 
